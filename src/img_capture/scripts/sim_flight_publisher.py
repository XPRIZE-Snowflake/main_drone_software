--- conflicted
+++ resolved
@@ -32,13 +32,8 @@
         super().__init__('sim_combined_publisher')
 
         # Publishers
-<<<<<<< HEAD
         self.camera_pub = self.create_publisher(Image, 'camera/thermal_image', 10)
         self.odom_pub   = self.create_publisher(String, '/combined_odometry', 10)
-=======
-        self.camera_pub = self.create_publisher(Image, 'camera/low_pi_thermal_image', 10)
-        self.odom_pub   = self.create_publisher(String, '/low_alt_combined_odometry', 10)
->>>>>>> 62004644
 
         # Load data from files
         try:
