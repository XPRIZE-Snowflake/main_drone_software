cmake_minimum_required(VERSION 3.8)
project(img_capture)

if(CMAKE_COMPILER_IS_GNUCXX OR CMAKE_CXX_COMPILER_ID MATCHES "Clang")
  add_compile_options(-Wall -Wextra -Wpedantic)
endif()

# find dependencies
find_package(ament_cmake REQUIRED)
find_package(rclcpp REQUIRED)
find_package(sensor_msgs REQUIRED)

include_directories(/usr/include)
link_directories(/usr/lib)

add_executable(seekcamera_publisher src/seekcamera_publisher.cpp)
ament_target_dependencies(seekcamera_publisher rclcpp sensor_msgs)

# Link against the Seek Thermal library
target_link_libraries(seekcamera_publisher seekcamera)

# Install C++ node
install(TARGETS
  seekcamera_publisher
  DESTINATION lib/${PROJECT_NAME}
)

# Install Python node
install(PROGRAMS
  scripts/thermal_subscriber.py
  scripts/odometry_publisher.py
<<<<<<< HEAD
  scripts/kmeans.py
=======
  scripts/low_alt_thermal.py
>>>>>>> 068dee46
  DESTINATION lib/${PROJECT_NAME}
)

ament_package()

install(DIRECTORY
  launch
  DESTINATION share/${PROJECT_NAME}/
)<|MERGE_RESOLUTION|>--- conflicted
+++ resolved
@@ -29,11 +29,8 @@
 install(PROGRAMS
   scripts/thermal_subscriber.py
   scripts/odometry_publisher.py
-<<<<<<< HEAD
   scripts/kmeans.py
-=======
   scripts/low_alt_thermal.py
->>>>>>> 068dee46
   DESTINATION lib/${PROJECT_NAME}
 )
 
